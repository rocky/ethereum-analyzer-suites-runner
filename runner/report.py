--- conflicted
+++ resolved
@@ -10,25 +10,13 @@
 import pprint
 import requests
 from pathlib import Path
-<<<<<<< HEAD
 from jinja2 import select_autoescape, Template
 from markdown2 import markdown
 
-=======
-import os
-import yaml
-import sys
-from jinja2 import select_autoescape, Template
-from markdown2 import markdown
-import pprint
-import requests
->>>>>>> e2452dc6
 from pygments_lexer_solidity import SolidityLexer
 from pygments import highlight
 from pygments.formatters import HtmlFormatter
 from analysers import list_analysers
-
-pp = pprint.PrettyPrinter(indent=4)
 
 pp = pprint.PrettyPrinter(indent=4)
 code_root_dir = Path(__file__).parent.resolve()
@@ -38,24 +26,24 @@
 
 code_dir = Path(__file__).parent.resolve()
 
-RGB_RED = "rgba(255, 145, 164, .4)"
-RGB_GREEN = "rgba(80, 200, 120, .4)"
+RGB_RED    = "rgba(255, 145, 164, .4)"
+RGB_GREEN  = "rgba(80, 200, 120, .4)"
 RGB_YELLOW = "rgba(253, 195, 83, .4)"
-RGB_GREY = "rgba(128, 128, 128, .4)"
+RGB_GREY   = "rgba(128, 128, 128, .4)"
 
 Eval_colors = {
     # Unsupported("rgba(255, 145, 164, .4)", "Unsupported"),
-    'False Positive': RGB_RED,
-    'False Negative': RGB_RED,
-    'Errored': RGB_RED,
+    'False Positive'     : RGB_RED,
+    'False Negative'     : RGB_RED,
+    'Errored'            : RGB_RED,
     'Wrong Vulnerability': RGB_RED,
-    'True Positive': RGB_GREEN,
-    'True Negative': RGB_GREEN,
-    'Analysis Failed': RGB_YELLOW,
-    'Ignored': RGB_YELLOW,
-    'Timed Out': RGB_YELLOW,
-    'Too Long': RGB_YELLOW,
-    'Unconfigured': RGB_GREY,
+    'True Positive'      : RGB_GREEN,
+    'True Negative'      : RGB_GREEN,
+    'Analysis Failed'    : RGB_YELLOW,
+    'Ignored'            : RGB_YELLOW,
+    'Timed Out'          : RGB_YELLOW,
+    'Too Long'           : RGB_YELLOW,
+    'Unconfigured'       : RGB_GREY,
 }
 
 
@@ -99,13 +87,8 @@
     bug_type_links = {}
     for bug_type in eval_colors.keys():
         bug_type_link = (
-<<<<<<< HEAD
                 "%s/wiki/%s" %
                 (data['benchmark_link'], bug_type.replace(' ', '-'))
-=======
-            "%s/wiki/%s" %
-            (data['benchmark_link'], bug_type.replace(' ', '-'))
->>>>>>> e2452dc6
         )
         pass
 
